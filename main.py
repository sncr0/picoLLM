--- conflicted
+++ resolved
@@ -94,15 +94,9 @@
 
     models = {
     #   "kgram_mlp_seq": kgram_model,
-<<<<<<< HEAD
-      "kgram_embedding_seq": kgram_embedding_model,
-    #   "lstm_seq": lstm_model,
-    #   "kvcache_transformer": kv_transformer,
-=======
     #   "kgram_embedding_seq": kgram_embedding_model,
     #   "lstm_seq": lstm_model,
       "kvcache_transformer": transformer,
->>>>>>> 362c69e6
     }
 
 
